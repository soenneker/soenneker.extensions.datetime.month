<Project Sdk="Microsoft.NET.Sdk">

    <PropertyGroup>
        <TargetFramework>net8.0</TargetFramework>
        <Nullable>enable</Nullable>
        <IsPackable>false</IsPackable>
    </PropertyGroup>

    <ItemGroup>
        <PackageReference Include="Microsoft.NET.Test.Sdk" Version="17.9.0" />
<<<<<<< HEAD
        <PackageReference Include="Soenneker.Tests.Unit" Version="2.1.212" />
        <PackageReference Include="Soenneker.Utils.TimeZones" Version="2.1.15" />
=======
        <PackageReference Include="Soenneker.Tests.Unit" Version="2.1.213" />
>>>>>>> 004e0c4a
        <PackageReference Include="xunit.runner.visualstudio" Version="2.5.7">
            <IncludeAssets>runtime; build; native; contentfiles; analyzers; buildtransitive</IncludeAssets>
            <PrivateAssets>all</PrivateAssets>
        </PackageReference>
        <PackageReference Include="coverlet.collector" Version="6.0.2">
            <IncludeAssets>runtime; build; native; contentfiles; analyzers; buildtransitive</IncludeAssets>
            <PrivateAssets>all</PrivateAssets>
        </PackageReference>
    </ItemGroup>

    <ItemGroup>
        <ProjectReference Include="..\src\Soenneker.Extensions.DateTime.Month.csproj" />
    </ItemGroup>

</Project><|MERGE_RESOLUTION|>--- conflicted
+++ resolved
@@ -8,12 +8,8 @@
 
     <ItemGroup>
         <PackageReference Include="Microsoft.NET.Test.Sdk" Version="17.9.0" />
-<<<<<<< HEAD
-        <PackageReference Include="Soenneker.Tests.Unit" Version="2.1.212" />
+        <PackageReference Include="Soenneker.Tests.Unit" Version="2.1.213" />
         <PackageReference Include="Soenneker.Utils.TimeZones" Version="2.1.15" />
-=======
-        <PackageReference Include="Soenneker.Tests.Unit" Version="2.1.213" />
->>>>>>> 004e0c4a
         <PackageReference Include="xunit.runner.visualstudio" Version="2.5.7">
             <IncludeAssets>runtime; build; native; contentfiles; analyzers; buildtransitive</IncludeAssets>
             <PrivateAssets>all</PrivateAssets>
